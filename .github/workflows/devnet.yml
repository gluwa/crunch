name: Devnet ci

on:
  workflow_dispatch:
  push:
    branches:
      - 'devnet'
jobs:
  devnet:
    runs-on: ubuntu-latest
    steps:
      - uses: actions/checkout@v4
      
      - name: Set up QEMU
        uses: docker/setup-qemu-action@v3
        
      - name: Set up Docker Buildx
        uses: docker/setup-buildx-action@v3
        
      - name: Login to Docker Hub
        uses: docker/login-action@v3
        with:
          username: ${{ secrets.DOCKERHUB_USERNAME }}
          password: ${{ secrets.DOCKERHUB_TOKEN }}

      - name: Set up account private key
        run: |
          echo "${{ secrets.DEVNET_CRUNCH_PK }}" >> environments/cc3/devnet/.private.seed
          
      - name: Set up Crunch configuration
        run: |
          echo "${{ secrets.DEVNET_CRUNCH_CONFIG }}" >> environments/cc3/devnet/.env

      - name: Check settings
        run: |
          ls -a environments/cc3/devnet/

      - name: Build and push
        uses: docker/build-push-action@v5
<<<<<<< HEAD
        with: 
=======
        with:
>>>>>>> d8460ffe
          context: .
          file: docker/devnet.dockerfile
          push: true
          tags: gluwa/crunch:devnet-${{github.run_id}}

      <|MERGE_RESOLUTION|>--- conflicted
+++ resolved
@@ -37,11 +37,7 @@
 
       - name: Build and push
         uses: docker/build-push-action@v5
-<<<<<<< HEAD
-        with: 
-=======
         with:
->>>>>>> d8460ffe
           context: .
           file: docker/devnet.dockerfile
           push: true
